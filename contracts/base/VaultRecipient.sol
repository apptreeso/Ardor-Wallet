// SPDX-License-Identifier: MIT
pragma solidity 0.8.4;

import { FactoryControlled } from "./FactoryControlled.sol";
import { ErrorHandler } from "../libraries/ErrorHandler.sol";

abstract contract VaultRecipient is FactoryControlled {
    using ErrorHandler for bytes4;

    /// @dev Link to deployed IlluviumVault instance.
    address internal _vault;

    /// @dev Used to calculate vault rewards.
    /// @dev This value is different from "reward per token" used in locked pool.
    /// @dev Note: stakes are different in duration and "weight" reflects that,
    uint256 public vaultRewardsPerWeight;

    /**
     * @dev Fired in `setVault()`.
     *
     * @param by an address which executed the function, always a factory owner
     * @param previousVault previous vault contract address
     * @param newVault new vault address
     */
    event LogSetVault(address indexed by, address previousVault, address newVault);

    /**
     * @dev Executed only by the factory owner to Set the vault.
     *
     * @param vault_ an address of deployed IlluviumVault instance
     */
    function setVault(address vault_) external {
        // we're using selector to simplify input and state validation
        bytes4 fnSelector = VaultRecipient(this).setVault.selector;
        // verify function is executed by the factory owner
        fnSelector.verifyState(_factory.owner() == msg.sender, 0);
        // verify input is set
        fnSelector.verifyInput(vault_ != address(0), 0);

        // saves current vault to memory
        address previousVault = vault_;

        // update vault address
        _vault = vault_;

        // emit an event
        emit LogSetVault(msg.sender, previousVault, _vault);
    }

    /// @dev Utility function to check if caller is the Vault contract
    function _requireIsVault() internal view {
<<<<<<< HEAD
        // we're using selector to simplify input and state validation
        // internal function simulated selector is `bytes4(keccak256("_requireIsVault()"))`
        bytes4 fnSelector = 0xeeea774b;

        fnSelector.verifyAccess(msg.sender == vault);
=======
        require(msg.sender == _vault);
>>>>>>> 8a58c873
    }
}<|MERGE_RESOLUTION|>--- conflicted
+++ resolved
@@ -49,14 +49,10 @@
 
     /// @dev Utility function to check if caller is the Vault contract
     function _requireIsVault() internal view {
-<<<<<<< HEAD
         // we're using selector to simplify input and state validation
         // internal function simulated selector is `bytes4(keccak256("_requireIsVault()"))`
         bytes4 fnSelector = 0xeeea774b;
 
-        fnSelector.verifyAccess(msg.sender == vault);
-=======
-        require(msg.sender == _vault);
->>>>>>> 8a58c873
+        fnSelector.verifyAccess(msg.sender == _vault);
     }
 }