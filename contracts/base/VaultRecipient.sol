--- conflicted
+++ resolved
@@ -32,16 +32,10 @@
     function setVault(address vault_) external {
         // we're using selector to simplify input and state validation
         bytes4 fnSelector = VaultRecipient(this).setVault.selector;
-
         // verify function is executed by the factory owner
         fnSelector.verifyState(_factory.owner() == msg.sender, 0);
-
         // verify input is set
-<<<<<<< HEAD
-        fnSelector.verifyInput(vault_ != address(0), 1);
-=======
-        fnSelector.verifyInput(_vault != address(0), 0);
->>>>>>> 46d26796
+        fnSelector.verifyInput(vault_ != address(0), 0);
 
         // saves current vault to memory
         address previousVault = vault_;
