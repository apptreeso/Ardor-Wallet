--- conflicted
+++ resolved
@@ -18,29 +18,20 @@
     IFactory internal _factory;
 
     /// @dev Attachs PoolFactory address to the FactoryControlled contract.
-<<<<<<< HEAD
-    function __FactoryControlled_init(address _factory) internal initializer {
+    function __FactoryControlled_init(address factory_) internal initializer {
         // we're using selector to simplify input and state validation
         // internal function simulated selector is `keccak256("__FactoryControlled_init(address)")`
         bytes4 fnSelector = 0xbb6c0dbf;
-        fnSelector.verifyNonZeroInput(uint160(_factory), 0);
-=======
-    function __FactoryControlled_init(address factory_) internal initializer {
-        require(factory_ != address(0));
->>>>>>> 8a58c873
+        fnSelector.verifyNonZeroInput(uint160(factory_), 0);
 
         _factory = IFactory(factory_);
     }
 
     /// @dev checks if caller is factory admin (eDAO multisig address).
     function _requireIsFactoryController() internal view {
-<<<<<<< HEAD
         // we're using selector to simplify input and state validation
         // internal function simulated selector is `keccak256("_requireIsFactoryController()")`
         bytes4 fnSelector = 0x39e71deb;
-        fnSelector.verifyAccess(msg.sender == factory.owner());
-=======
-        require(msg.sender == _factory.owner());
->>>>>>> 8a58c873
+        fnSelector.verifyAccess(msg.sender == _factory.owner());
     }
 }