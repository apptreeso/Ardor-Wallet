// SPDX-License-Identifier: MIT
pragma solidity 0.8.4;

import { IERC20Upgradeable } from "@openzeppelin/contracts-upgradeable/token/ERC20/IERC20Upgradeable.sol";
import { SafeERC20Upgradeable } from "@openzeppelin/contracts-upgradeable/token/ERC20/utils/SafeERC20Upgradeable.sol";
import { SafeCast } from "../libraries/SafeCast.sol";
import { UUPSUpgradeable } from "@openzeppelin/contracts-upgradeable/proxy/utils/UUPSUpgradeable.sol";
import { ReentrancyGuardUpgradeable } from "@openzeppelin/contracts-upgradeable/security/ReentrancyGuardUpgradeable.sol";
import { PausableUpgradeable } from "@openzeppelin/contracts-upgradeable/security/PausableUpgradeable.sol";
import { Timestamp } from "./Timestamp.sol";
import { VaultRecipient } from "./VaultRecipient.sol";
import { ErrorHandler } from "../libraries/ErrorHandler.sol";
import { Stake } from "../libraries/Stake.sol";
import { IILVPool } from "../interfaces/IILVPool.sol";
import { IFactory } from "../interfaces/IFactory.sol";
import { ICorePool } from "../interfaces/ICorePool.sol";
import { ICorePoolV1 } from "../interfaces/ICorePoolV1.sol";

import "hardhat/console.sol";

/**
 * @title Core Pool
 *
 * @notice An abstract contract containing common logic for ILV and ILV/ETH SLP pools.
 *
 * @dev Base smart contract for ILV and LP pool. Stores each pool user by mapping
 *      its address to the user struct. User struct stores v2 stakes, which fit
 *      in 1 storage slot each (by using the Stake lib), total weights, pending
 *      yield and revenue distributions, and v1 stake ids. ILV and LP stakes can
 *      be made through flexible stake mode, which only increments the flexible
 *      balance of a given user, or through locked staking. Locked staking creates
 *      a new Stake element fitting 1 storage slot with its value and lock duration.
 *      When calculating pending rewards, CorePool checks v1 locked stakes weights
 *      to increment in the calculations and stores pending yield and pending revenue
 *      distributions. Every time a stake or unstake related function is called,
 *      it updates pending values, but don't require instant claimings. Rewards
 *      claiming are executed in separate functions, and in the case of yield,
 *      it also requires the user checking whether ILV or sILV is wanted as the yield reward.
 *
 * @dev Deployment and initialization.
 *      After proxy is deployed and attached to the implementation, it should be
 *      registered by the PoolFactory contract
 *      Additionally, 3 token instance addresses must be defined on deployment:
 *          - ILV token address
 *          - sILV token address, used to mint sILV rewards
 *          - pool token address, it can be ILV token address, ILV/ETH pair address, and others
 *
 * @dev Pool weight defines the fraction of the yield current pool receives among the other pools,
 *      pool factory is responsible for the weight synchronization between the pools.
 * @dev The weight is logically 20% for ILV pool and 80% for ILV/ETH pool initially.
 *      It can be changed through ICCPs and new flash pools added in the protocol.
 *      Since Solidity doesn't support fractions the weight is defined by the division of
 *      pool weight by total pools weight (sum of all registered pools within the factory).
 * @dev For ILV Pool we use 200 as weight and for ILV/ETH SLP pool - 800.
 *
 */
abstract contract CorePool is
    UUPSUpgradeable,
    VaultRecipient,
    ReentrancyGuardUpgradeable,
    PausableUpgradeable,
    Timestamp
{
    using SafeERC20Upgradeable for IERC20Upgradeable;
    using SafeCast for uint256;
    using Stake for Stake.Data;
    using ErrorHandler for bytes4;
    using Stake for uint256;

    /// @dev Data structure representing token holder using a pool.
    struct User {
        /// @dev pending yield rewards to be claimed
        uint128 pendingYield;
        /// @dev pending revenue distribution to be claimed
        uint128 pendingRevDis;
        /// @dev Total weight
        uint248 totalWeight;
        /// @dev number of v1StakesIds
        uint8 v1IdsLength;
        /// @dev Auxiliary variable for yield calculation
        uint256 subYieldRewards;
        /// @dev Auxiliary variable for vault rewards calculation
        uint256 subVaultRewards;
        /// @dev An array of holder's stakes
        Stake.Data[] stakes;
        /// @dev A mapping of holder's stakes ids in V1
        mapping(uint256 => uint256) v1StakesIds;
    }

    /// @dev Data structure used in `unstakeLockedMultiple()` function.
    struct UnstakeParameter {
        uint256 stakeId;
        uint256 value;
    }

    /// @dev Token holder storage, maps token holder address to their data record.
    mapping(address => User) public users;

    /// @dev Maps `keccak256(userAddress,stakeId)` to a uint256 value that tells
    ///      a v1 locked stake weight that has already been migrated to v2
    ///      and is updated through _useV1Weight.
    mapping(address => mapping(uint256 => uint256)) public v1StakesWeights;

    /// @dev Maps `keccak256(userAddress,stakeId)` to a uint256 value that tells
    ///      a v1 locked stake weight that has already been migrated to v2
    ///      and keeps the original weight migrated.
    mapping(address => mapping(uint256 => uint256)) public v1StakesWeightsOriginal;

    /// @dev Link to sILV ERC20 Token instance.
    address internal _silv;

    /// @dev Link to ILV ERC20 Token instance.
    address internal _ilv;

    /// @dev Address of v1 core pool with same poolToken.
    address internal corePoolV1;

    /// @dev Link to the pool token instance, for example ILV or ILV/ETH pair.
    address public poolToken;

    /// @dev Pool weight, initial values are 200 for ILV pool and 800 for ILV/ETH.
    uint32 public weight;

    /// @dev Timestamp of the last yield distribution event.
    uint64 public lastYieldDistribution;

    /// @dev Used to calculate yield rewards.
    /// @dev This value is different from "reward per token" used in flash pool.
    /// @dev Note: stakes are different in duration and "weight" reflects that.
    uint256 public yieldRewardsPerWeight;

    /// @dev Used to calculate yield rewards, keeps track of the tokens weight locked in staking.
    uint256 public globalWeight;

    /// @dev Pool tokens value available in the pool;
    ///      pool token examples are ILV (ILV core pool) or ILV/ETH pair (LP core pool).
    /// @dev For LP core pool this value doesnt' count for ILV tokens received as Vault rewards
    ///      while for ILV core pool it does count for such tokens as well.
    uint256 public poolTokenReserve;

    /// @dev Flag indicating pool type, false means "core pool".
    bool public constant isFlashPool = false;

    /**
     * @dev Fired in _stake() and stakeAsPool() in ILVPool contract.
     * @param by address that executed the stake function (user or pool)
     * @param from token holder address, the tokens will be returned to that address
     * @param stakeId id of the new stake created
     * @param value value of tokens staked
     * @param lockUntil timestamp indicating when tokens should unlock (max 2 years)
     */
    event LogStake(address indexed by, address indexed from, uint256 stakeId, uint256 value, uint64 lockUntil);

    /**
     * @dev Fired in updateStakeLock().
     *
     * @param from stake holder
     * @param stakeId stake id to be updated
     * @param lockedFrom stake locked from timestamp value
     * @param lockedUntil updated stake locked until timestamp value
     */
    event LogUpdateStakeLock(address indexed from, uint256 stakeId, uint64 lockedFrom, uint64 lockedUntil);

    /**
     * @dev Fired in `unstakeLocked()`.
     *
     * @param to address receiving the tokens (user)
     * @param stakeId id value of the stake
     * @param value number of tokens unstaked
     * @param isYield whether stake struct unstaked was coming from yield or not
     */
    event LogUnstakeLocked(address indexed to, uint256 stakeId, uint256 value, bool isYield);

    /**
     * @dev Fired in `unstakeLockedMultiple()`.
     *
     * @param to address receiving the tokens (user)
     * @param totalValue total number of tokens unstaked
     * @param unstakingYield whether unstaked tokens had isYield flag true or false
     */
    event LogUnstakeLockedMultiple(address indexed to, uint256 totalValue, bool unstakingYield);

    /**
     * @dev Fired in `_sync()`, `sync()` and dependent functions (stake, unstake, etc.).
     *
     * @param by an address which performed an operation
     * @param yieldRewardsPerWeight updated yield rewards per weight value
     * @param lastYieldDistribution usually, current timestamp
     */
    event LogSync(address indexed by, uint256 yieldRewardsPerWeight, uint64 lastYieldDistribution);

    /**
     * @dev Fired in `_claimYieldRewards()`.
     *
     * @param by an address which claimed the rewards (staker or ilv pool contract
     *            in case of a multiple claim call)
     * @param from an address which received the yield
     * @param sILV flag indicating if reward was paid (minted) in sILV
     * @param stakeId id of the new stake created (0 if sILV = true)
     * @param value value of yield paid
     */
    event LogClaimYieldRewards(address indexed by, address indexed from, bool sILV, uint256 stakeId, uint256 value);

    /**
     * @dev Fired in `_claimVaultRewards()`.
     *
     * @param by an address which claimed the rewards (staker or ilv pool contract
     *            in case of a multiple claim call)
     * @param from an address which received the yield
     * @param value value of yield paid
     */
    event LogClaimVaultRewards(address indexed by, address indexed from, uint256 value);

    /**
     * @dev Fired in `_processRewards()`.
     *
     * @param by an address which processed the rewards (staker or ilv pool contract
     *            in case of a multiple claim call)
     * @param from an address which received the yield
     * @param yieldValue value of yield processed
     * @param revDisValue value of revenue distribution processed
     */
    event LogProcessRewards(address indexed by, address indexed from, uint256 yieldValue, uint256 revDisValue);

    /**
     * @dev fired in `moveFundsFromWallet()`.
     *
     * @param from user asking migration
     * @param to new user address
     * @param previousTotalWeight total weight of `from` before moving to a new address
     * @param newTotalWeight total weight of `to` after moving to a new address
     * @param previousYield pending yield of `from` before moving to a new address
     * @param newYield pending yield of `to` after moving to a new address
     * @param previousRevDis pending revenue distribution of `from` before moving to a new address
     * @param newRevDis pending revenue distribution of `to` after moving to a new address
     */
<<<<<<< HEAD
    event LogMoveFundsFromWallet(address indexed from, address indexed to);
=======
    event LogMigrateUser(
        address indexed from,
        address indexed to,
        uint248 previousTotalWeight,
        uint248 newTotalWeight,
        uint128 previousYield,
        uint128 newYield,
        uint128 previousRevDis,
        uint128 newRevDis
    );
>>>>>>> 7eb1a82f

    /**
     * @dev Fired in `receiveVaultRewards()`.
     *
     * @param by an address that sent the rewards, always a vault
     * @param value amount of tokens received
     */
    event LogReceiveVaultRewards(address indexed by, uint256 value);

    /// @dev Used for functions that require syncing contract state before execution.
    modifier updatePool() {
        _sync();
        _;
    }

    /**
     * @dev Used in child contracts to initialize the pool.
     *
     * @param ilv_ ILV ERC20 Token address
     * @param silv_ sILV ERC20 Token address
     * @param _poolToken token the pool operates on, for example ILV or ILV/ETH pair
     * @param _corePoolV1 v1 core pool address
     * @param factory_ PoolFactory contract address
     * @param _initTime initial timestamp used to calculate the rewards
     *      note: _initTime is set to the future effectively meaning _sync() calls will do nothing
     *           before _initTime
     * @param _weight number representing the pool's weight, which in _sync calls
     *        is used by checking the total pools weight in the PoolFactory contract
     */
    function __CorePool_init(
        address ilv_,
        address silv_,
        address _poolToken,
        address _corePoolV1,
        address factory_,
        uint64 _initTime,
        uint32 _weight
    ) internal initializer {
        // we're using selector to simplify input and state validation
        // since function is not public we pre-calculate the selector
        bytes4 fnSelector = 0x243f7620;
        // verify the inputs
        fnSelector.verifyNonZeroInput(uint160(_poolToken), 2);
        fnSelector.verifyNonZeroInput(uint160(_corePoolV1), 3);
        fnSelector.verifyNonZeroInput(_initTime, 5);
        fnSelector.verifyNonZeroInput(_weight, 6);

        __FactoryControlled_init(factory_);
        __ReentrancyGuard_init();
        __Pausable_init();

        // save the inputs into internal state variables
        _ilv = ilv_;
        _silv = silv_;
        poolToken = _poolToken;
        corePoolV1 = _corePoolV1;
        weight = _weight;

        // init the dependent internal state variables
        lastYieldDistribution = _initTime;
    }

    /**
     * @notice Calculates current yield rewards value available for address specified.
     *
     * @dev see `_pendingRewards()` for further details.
     *
     * @dev external `pendingRewards()` returns pendingYield and pendingRevDis
     *         accumulated with already stored user.pendingYield and user.pendingRevDis.
     *
     * @param _staker an address to calculate yield rewards value for
     */
    function pendingRewards(address _staker) external view returns (uint256 pendingYield, uint256 pendingRevDis) {
        CorePool(this).pendingRewards.selector.verifyNonZeroInput(uint160(_staker), 0);
        // `newYieldRewardsPerWeight` will store stored or recalculated value for `yieldRewardsPerWeight`
        uint256 newYieldRewardsPerWeight;
        // gas savings
        uint256 _lastYieldDistribution = lastYieldDistribution;
        // if smart contract state was not updated recently, `yieldRewardsPerWeight` value
        // is outdated and we need to recalculate it in order to calculate pending rewards correctly
        if (_now256() > _lastYieldDistribution && globalWeight != 0) {
            uint256 endTime = _factory.endTime();
            uint256 multiplier = _now256() > endTime
                ? endTime - _lastYieldDistribution
                : _now256() - _lastYieldDistribution;
            uint256 ilvRewards = (multiplier * weight * _factory.ilvPerSecond()) / _factory.totalWeight();
            uint256 v1GlobalWeight = ICorePoolV1(corePoolV1).usersLockingWeight();

            // recalculated value for `yieldRewardsPerWeight`
            newYieldRewardsPerWeight =
                ilvRewards.rewardPerWeight((globalWeight + v1GlobalWeight)) +
                yieldRewardsPerWeight;
        } else {
            // if smart contract state is up to date, we don't recalculate
            newYieldRewardsPerWeight = yieldRewardsPerWeight;
        }

        // based on the rewards per weight value, calculate pending rewards;
        User storage user = users[_staker];

        (uint256 v1StakesLength, uint256 userWeight) = (uint256(user.v1IdsLength), uint256(user.totalWeight));

        uint256 totalV1Weight;
        uint256 previousTotalV1Weight;

        if (v1StakesLength > 0) {
            // loops through v1StakesIds and adds v1 weight with V1_WEIGHT_BONUS
            for (uint256 i = 0; i < v1StakesLength; i++) {
                // saves v1 stake id to memory
                uint256 stakeId = user.v1StakesIds[i];
                (, uint256 _weight, , , ) = ICorePoolV1(corePoolV1).getDeposit(_staker, stakeId);

                uint256 storedWeight = v1StakesWeights[_staker][stakeId];

                previousTotalV1Weight += storedWeight;
                totalV1Weight += _weight <= storedWeight ? _weight : storedWeight;
            }
        }

        uint256 subYieldRewardsStored = user.subYieldRewards;
        uint256 subVaultRewardsStored = user.subVaultRewards;
        uint256 subYieldRewards;
        uint256 subVaultRewards;

        if (previousTotalV1Weight != totalV1Weight) {
            uint256 totalWeightStored = user.totalWeight;

            // gets subYieldRewards value to be used for yield calculations
            // during execution
            subYieldRewards = _getSubRewardsValue(
                subYieldRewardsStored,
                totalWeightStored,
                totalV1Weight,
                previousTotalV1Weight
            );
            // gets subVaultRewards value to be used for revenue distribution
            // calculations during execution
            subVaultRewards = _getSubRewardsValue(
                subVaultRewardsStored,
                totalWeightStored,
                totalV1Weight,
                previousTotalV1Weight
            );
        } else {
            subYieldRewards = subYieldRewardsStored;
            subVaultRewards = subVaultRewardsStored;
        }

        pendingYield =
            ((userWeight + totalV1Weight).weightToReward(newYieldRewardsPerWeight) - subYieldRewards) +
            user.pendingYield;
        pendingRevDis =
            ((userWeight + totalV1Weight).weightToReward(vaultRewardsPerWeight) - subVaultRewards) +
            user.pendingRevDis;
    }

    /**
     * @notice Returns total staked token balance for the given address.
     * @dev loops through stakes and returns total balance.
     *
     * @param _user an address to query balance for
     * @return balance total staked token balance
     */
    function balanceOf(address _user) external view returns (uint256 balance) {
        User storage user = users[_user];

        for (uint256 i = 0; i < user.stakes.length; i++) {
            balance += user.stakes[i].value;
        }
    }

    /**
     * @notice Returns information on the given stake for the given address.
     *
     * @dev See getStakesLength.
     *
     * @param _user an address to query stake for
     * @param _stakeId zero-indexed stake ID for the address specified
     * @return stake info as Stake structure
     */
    function getStake(address _user, uint256 _stakeId) external view returns (Stake.Data memory) {
        // read stake at specified index and return
        return users[_user].stakes[_stakeId];
    }

    /**
     * @notice Returns a v1 stake id in the `user.v1StakesIds` array.
     *
     * @dev Get v1 stake id position through `getV1StakePosition()`.
     *
     * @param _user an address to query stake for
     * @param _position position index in the array
     * @return stakeId value
     */
    function getV1StakeId(address _user, uint256 _position) external view returns (uint256) {
        return users[_user].v1StakesIds[_position];
    }

    /**
     * @notice Returns a v1 stake position in the `user.v1StakesIds` array.
     *
     * @dev helper function to call `getV1StakeId()`.
     *
     * @param _user an address to query stake for
     * @param _desiredId desired stakeId position in the array to find
     * @return position stake info as Stake structure
     */
    function getV1StakePosition(address _user, uint256 _desiredId) external view returns (uint256 position) {
        User storage user = users[_user];

        for (uint256 i = 0; i < user.v1IdsLength; i++) {
            if (user.v1StakesIds[i] == _desiredId) {
                return i;
            }
        }

        return 0;
    }

    /**
     * @notice Returns number of stakes for the given address. Allows iteration over stakes.
     *
     * @dev See `getStake()`.
     *
     * @param _user an address to query stake length for
     * @return number of stakes for the given address
     */
    function getStakesLength(address _user) external view returns (uint256) {
        // read stakes array length and return
        return users[_user].stakes.length;
    }

    /**
     * @notice Stakes specified value of tokens for the specified value of time,
     *      and pays pending yield rewards if any.
     *
     * @dev Requires value to stake and lock duration to be greater than zero.
     *
     * @param _value value of tokens to stake
     * @param _lockDuration stake duration as unix timestamp
     */
    function stakePoolToken(uint256 _value, uint64 _lockDuration) external nonReentrant updatePool {
        _requireNotPaused();
        // calls internal function
        _stake(msg.sender, _value, _lockDuration);
    }

    /**
     * @dev Moves msg.sender stake data to a new address.
     * @dev V1 stakes are never migrated to the new address. We process all rewards,
     *      clean the previous user (msg.sender), add the previous user data to
     *      the desired address and update subYieldRewards/subVaultRewards values
     *      in order to make sure both addresses will have rewards cleaned.
     *
     * @param _to new user address, needs to be a fresh address with no stakes
     */
    function moveFundsFromWallet(address _to) external updatePool {
        User storage previousUser = users[msg.sender];
        User storage newUser = users[_to];
        // uses v1 weight values for rewards calculations
        (uint256 v1WeightToAdd, uint256 subYieldRewards, uint256 subVaultRewards) = _useV1Weight(msg.sender);
        if (previousUser.totalWeight > 0 || v1WeightToAdd > 0) {
            // we process all pending rewards before migration
            _processRewards(msg.sender, v1WeightToAdd, subYieldRewards, subVaultRewards);
        }
        // we're using selector to simplify input and state validation
        bytes4 fnSelector = CorePool(this).moveFundsFromWallet.selector;

        // validate input is set
        fnSelector.verifyNonZeroInput(uint160(_to), 0);

        // verify new user records are empty
        fnSelector.verifyState(
            newUser.totalWeight == 0 &&
                newUser.v1IdsLength == 0 &&
                newUser.stakes.length == 0 &&
                newUser.subYieldRewards == 0 &&
                newUser.subVaultRewards == 0,
            0
        );

        uint248 previousTotalWeight = previousUser.totalWeight;
        uint128 previousYield = previousUser.pendingYield;
        uint128 previousRevDis = previousUser.pendingRevDis;

        newUser.totalWeight = previousTotalWeight;
        newUser.pendingYield = previousYield;
        newUser.pendingRevDis = previousRevDis;
        newUser.subYieldRewards = uint256(previousUser.totalWeight).weightToReward(yieldRewardsPerWeight);
        newUser.subVaultRewards = uint256(previousUser.totalWeight).weightToReward(vaultRewardsPerWeight);
        delete previousUser.totalWeight;
        delete previousUser.pendingYield;
        delete previousUser.pendingRevDis;
        delete previousUser.stakes;

        previousUser.subYieldRewards = v1WeightToAdd.weightToReward(yieldRewardsPerWeight);
        previousUser.subVaultRewards = v1WeightToAdd.weightToReward(vaultRewardsPerWeight);

<<<<<<< HEAD
        emit LogMoveFundsFromWallet(msg.sender, _to);
=======
        emit LogMigrateUser(
            msg.sender,
            _to,
            previousTotalWeight,
            newUser.totalWeight,
            previousYield,
            newUser.pendingYield,
            previousRevDis,
            newUser.pendingRevDis
        );
>>>>>>> 7eb1a82f
    }

    /**
     * @dev Allows an user that is currently in v1 with locked tokens, that have
     *      just been unlocked, to transfer to v2 and keep the same weight that was
     *      used in v1.
     *
     * @param _v1StakeId id of a stake in v1 migrated to v2
     * @param _stakeIdPosition position of the desired stake id in the user.v1StakesIds
     *                         array
     */
    function fillV1StakeId(uint256 _v1StakeId, uint256 _stakeIdPosition) external updatePool {
        _requireNotPaused();
        User storage user = users[msg.sender];
        // we're using selector to simplify input and state validation
        bytes4 fnSelector = CorePool(this).fillV1StakeId.selector;
        // we read the original v1 weight stored in the initial migration
        uint256 weightToUse = v1StakesWeightsOriginal[msg.sender][_v1StakeId];
        // checks if v1StakeId has already been filled
        fnSelector.verifyState(weightToUse > 0, 0);
        // uses v1 weight values for rewards calculations
        (uint256 v1WeightToAdd, uint256 subYieldRewards, uint256 subVaultRewards) = _useV1Weight(msg.sender);
        if (user.totalWeight > 0 || v1WeightToAdd > 0) {
            // and process current pending rewards if any
            _processRewards(msg.sender, v1WeightToAdd, subYieldRewards, subVaultRewards);
        }
        // queries v1 data
        (uint256 _tokenAmount, , uint64 _lockedFrom, uint64 _lockedUntil, bool _isYield) = ICorePoolV1(corePoolV1)
            .getDeposit(msg.sender, _v1StakeId);
        // checks if user unstaked all of the tokens in order to fill the v1 stake id
        fnSelector.verifyState(_tokenAmount == 0, 1);
        // verifies if v1 stake is unlocked
        fnSelector.verifyState(_lockedUntil < _now256(), 2);
        // retrieves original stake value by using v1 _lockedUntil and _lockedFrom, and comparing
        // to the weight originally stored in this contract during migration
        uint120 v1StakeValue = (weightToUse /
            (((_lockedUntil - _lockedFrom) * Stake.WEIGHT_MULTIPLIER) /
                Stake.MAX_STAKE_PERIOD +
                Stake.WEIGHT_MULTIPLIER)).toUint120();
        // makes sure stake coming from v1 isn't yield, even though it's already
        // verified before migration
        assert(!_isYield);

        // delete v1StakeId and original v1 stake weight
        delete user.v1StakesIds[_stakeIdPosition];
        delete v1StakesWeightsOriginal[msg.sender][_v1StakeId];
        // adds v1 stake data to user struct
        user.totalWeight += (weightToUse).toUint248();
        user.stakes.push(
            Stake.Data({ value: v1StakeValue, lockedFrom: _lockedFrom, lockedUntil: _lockedUntil, isYield: false })
        );
        // gas savings
        uint256 userTotalWeight = (user.totalWeight + v1WeightToAdd);
        // resets rewards
        user.subYieldRewards = userTotalWeight.weightToReward(yieldRewardsPerWeight);
        user.subVaultRewards = userTotalWeight.weightToReward(vaultRewardsPerWeight);

        // update global variable
        globalWeight += weightToUse;
        // update reserve count
        poolTokenReserve += v1StakeValue;

        // transfers poolTokens from msg.sender
        IERC20Upgradeable(poolToken).safeTransferFrom(msg.sender, address(this), v1StakeValue);
    }

    /**
     * @notice Service function to synchronize pool state with current time.
     *
     * @dev Can be executed by anyone at any time, but has an effect only when
     *      at least one second passes between synchronizations.
     * @dev Executed internally when staking, unstaking, processing rewards in order
     *      for calculations to be correct and to reflect state progress of the contract.
     * @dev When timing conditions are not met (executed too frequently, or after factory
     *      end time), function doesn't throw and exits silently.
     */
    function sync() external {
        // calls internal function
        _sync();
    }

    /**
     * @dev Calls internal `_claimYieldRewards()` passing `msg.sender` as `_staker`.
     *
     * @notice Pool state is updated before calling the internal function.
     */
    function claimYieldRewards(bool _useSILV) external updatePool {
        _requireNotPaused();
        _claimYieldRewards(msg.sender, _useSILV);
    }

    /**
     * @dev Calls internal `_claimVaultRewards()` passing `msg.sender` as `_staker`.
     *
     * @notice Pool state is updated before calling the internal function.
     */
    function claimVaultRewards() external updatePool {
        _requireNotPaused();
        _claimVaultRewards(msg.sender);
    }

    /**
     * @dev Executed by the vault to transfer vault rewards ILV from the vault
     *      into the pool.
     *
     * @dev This function is executed only for ILV core pools.
     *
     * @param _value amount of ILV rewards to transfer into the pool
     */
    function receiveVaultRewards(uint256 _value) external updatePool {
        // checks if msg.sender is the vault contract
        _requireIsVault();
        // we're using selector to simplify input and state validation
        bytes4 fnSelector = CorePool(this).receiveVaultRewards.selector;

        // return silently if there is no reward to receive
        if (_value == 0) {
            return;
        }
        // verify weight is not zero
        fnSelector.verifyState(globalWeight > 0, 0);

        vaultRewardsPerWeight += _value.rewardPerWeight(globalWeight);

        IERC20Upgradeable(_ilv).safeTransferFrom(msg.sender, address(this), _value);

        emit LogReceiveVaultRewards(msg.sender, _value);
    }

    /**
     * @dev Executed by the factory to modify pool weight; the factory is expected
     *      to keep track of the total pools weight when updating.
     *
     * @dev Set weight to zero to disable the pool.
     *
     * @param _weight new weight to set for the pool
     */
    function setWeight(uint32 _weight) external {
        // verify function is executed by the factory
        CorePool(this).setWeight.selector.verifyAccess(msg.sender == address(_factory));

        // set the new weight value
        weight = _weight;
    }

    /**
     * @dev Similar to public pendingYieldRewards, but performs calculations based on
     *      current smart contract state only, not taking into account any additional
     *      time which might have passed.
     * @dev It performs a check on v1StakesIds and calls the corresponding V1 core pool
     *      in order to add v1 weight into v2 yield calculations.
     *
     * @dev V1 weight is kept the same used in v1, as a bonus to V1 stakers.
     *
     * @dev pending values retured are used by `_processRewards()` calls, which means
     *         we aren't counting `user.pendingYield` and `user.pendingRevDis` here.
     *
     * @param _staker an address to calculate yield rewards value for
     * @param _totalV1Weight v1 weight used in calculations
     * @param _subYieldRewards value subtracted for yield calculation
     */
    function _pendingRewards(
        address _staker,
        uint256 _totalV1Weight,
        uint256 _subYieldRewards,
        uint256 _subVaultRewards
    ) internal view returns (uint256 pendingYield, uint256 pendingRevDis) {
        // links to _staker user struct in storage
        User storage user = users[_staker];

        // gas savings
        uint256 userWeight = uint256(user.totalWeight);

        pendingYield = (userWeight + _totalV1Weight).weightToReward(yieldRewardsPerWeight) - _subYieldRewards;
        pendingRevDis = (userWeight + _totalV1Weight).weightToReward(vaultRewardsPerWeight) - _subVaultRewards;
    }

    /**
     * @dev Used internally, mostly by children implementations, see `stake()`.
     *
     * @param _staker an address which stakes tokens and which will receive them back
     * @param _value value of tokens to stake
     * @param _lockDuration stake period as unix timestamp; zero means no locking
     */
    function _stake(
        address _staker,
        uint256 _value,
        uint64 _lockDuration
    ) internal virtual {
        // we're using selector to simplify input and state validation
        // since function is not public we pre-calculate the selector
        bytes4 fnSelector = 0x867a0347;

        // validate the inputs
        fnSelector.verifyNonZeroInput(_value, 0);
        fnSelector.verifyInput(_lockDuration >= Stake.MIN_STAKE_PERIOD && _lockDuration <= Stake.MAX_STAKE_PERIOD, 2);

        // get a link to user data struct, we will write to it later
        User storage user = users[_staker];

        // uses v1 weight values for rewards calculations
        (uint256 v1WeightToAdd, uint256 subYieldRewards, uint256 subVaultRewards) = _useV1Weight(msg.sender);

        // process current pending rewards if any
        if (user.totalWeight > 0 || v1WeightToAdd > 0) {
            _processRewards(_staker, v1WeightToAdd, subYieldRewards, subVaultRewards);
        }

        uint64 lockUntil = (_now256()).toUint64() + _lockDuration;

        // stake weight formula rewards for locking
        uint256 stakeWeight = (((lockUntil - _now256()) * Stake.WEIGHT_MULTIPLIER) /
            Stake.MAX_STAKE_PERIOD +
            Stake.WEIGHT_MULTIPLIER) * _value;

        // makes sure stakeWeight is valid
        assert(stakeWeight > 0);

        // create and save the stake (append it to stakes array)
        Stake.Data memory stake = Stake.Data({
            value: (_value).toUint120(),
            lockedFrom: (_now256()).toUint64(),
            lockedUntil: lockUntil,
            isYield: false
        });
        // pushes new stake to `stakes` array
        user.stakes.push(stake);

        // update user record
        user.totalWeight += (stakeWeight).toUint248();

        // gas savings
        uint256 userTotalWeight = (user.totalWeight + v1WeightToAdd);

        // resets all rewards after migration
        user.subYieldRewards = userTotalWeight.weightToReward(yieldRewardsPerWeight);
        user.subVaultRewards = userTotalWeight.weightToReward(vaultRewardsPerWeight);

        // update global variable
        globalWeight += stakeWeight;
        // update reserve count
        poolTokenReserve += _value;

        // transfer `_value`
        IERC20Upgradeable(poolToken).safeTransferFrom(address(msg.sender), address(this), _value);

        // emit an event
        emit LogStake(msg.sender, msg.sender, (user.stakes.length - 1), _value, lockUntil);
    }

    /**
     * @dev Unstakes a stake that has been previously locked, and is now in an unlocked
     *      state. If the stake has the isYield flag set to true, then the contract
     *      requests ILV to be minted by the PoolFactory. Otherwise it transfers ILV or LP
     *      from the contract balance.
     *
     * @param _stakeId stake ID to unstake from, zero-indexed
     * @param _value value of tokens to unstake
     */
    function unstakeLocked(uint256 _stakeId, uint256 _value) external updatePool {
        _requireNotPaused();

        // we're using selector to simplify input and state validation
        bytes4 fnSelector = CorePool(this).unstakeLocked.selector;

        // verify a value is set
        fnSelector.verifyNonZeroInput(_value, 0);
        // get a link to user data struct, we will write to it later
        User storage user = users[msg.sender];
        // get a link to the corresponding stake, we may write to it later
        Stake.Data storage stake = user.stakes[_stakeId];
        // checks if stake is unlocked already
        fnSelector.verifyState(_now256() > stake.lockedUntil, 0);
        // stake structure may get deleted, so we save isYield flag to be able to use it
        // we also save stakeValue for gasSavings
        (uint120 stakeValue, bool isYield) = (stake.value, stake.isYield);
        // verify available balance
        fnSelector.verifyInput(stakeValue >= _value, 1);

        // uses v1 weight values for rewards calculations
        (uint256 v1WeightToAdd, uint256 subYieldRewards, uint256 subVaultRewards) = _useV1Weight(msg.sender);
        // and process current pending rewards if any
        _processRewards(msg.sender, v1WeightToAdd, subYieldRewards, subVaultRewards);

        // store stake weight
        uint256 previousWeight = stake.weight();
        // value used to save new weight after updates in storage
        uint256 newWeight;

        // update the stake, or delete it if its depleted
        if (stakeValue - _value == 0) {
            // deletes stake struct, no need to save new weight because it stays 0
            delete user.stakes[_stakeId];
        } else {
            stake.value -= (_value).toUint120();
            // saves new weight to memory
            newWeight = stake.weight();
        }

        // update user record
        user.totalWeight = uint248(user.totalWeight - previousWeight + newWeight);

        // gas savings
        uint256 userTotalWeight = (user.totalWeight + v1WeightToAdd);

        // resets all rewards after migration
        user.subYieldRewards = userTotalWeight.weightToReward(yieldRewardsPerWeight);
        user.subVaultRewards = userTotalWeight.weightToReward(vaultRewardsPerWeight);

        // update global variable
        globalWeight = globalWeight - previousWeight + newWeight;
        // update reserve count
        poolTokenReserve -= _value;

        // if the stake was created by the pool itself as a yield reward
        if (isYield) {
            // mint the yield via the factory
            _factory.mintYieldTo(msg.sender, _value, false);
        } else {
            // otherwise just return tokens back to holder
            IERC20Upgradeable(poolToken).safeTransfer(msg.sender, _value);
        }

        // emit an event
        emit LogUnstakeLocked(msg.sender, _stakeId, _value, isYield);
    }

    /**
     * @dev Executes unstake on multiple stakeIds. See `unstakeLocked()`.
     * @dev Optimizes gas by requiring all unstakes to be made either in yield stakes
     *      or in non yield stakes. That way we can transfer or mint tokens in one call.
     *
     * @param _stakes array of stakeIds and values to be unstaked in each stake from
     *                the msg.sender
     * @param _unstakingYield whether all stakeIds have isYield flag set to true or false,
     *                        i.e if we're minting ILV or transferring pool tokens
     */
    function unstakeLockedMultiple(UnstakeParameter[] calldata _stakes, bool _unstakingYield) external updatePool {
        _requireNotPaused();

        // we're using selector to simplify input and state validation
        bytes4 fnSelector = CorePool(this).unstakeLockedMultiple.selector;

        fnSelector.verifyNonZeroInput(_stakes.length, 0);
        User storage user = users[msg.sender];

        // uses v1 weight values for rewards calculations
        (uint256 v1WeightToAdd, uint256 subYieldRewards, uint256 subVaultRewards) = _useV1Weight(msg.sender);
        _processRewards(msg.sender, v1WeightToAdd, subYieldRewards, subVaultRewards);

        uint256 weightToRemove;
        uint256 valueToUnstake;

        for (uint256 i = 0; i < _stakes.length; i++) {
            (uint256 _stakeId, uint256 _value) = (_stakes[i].stakeId, _stakes[i].value);
            Stake.Data storage stake = user.stakes[_stakeId];
            // checks if stake is unlocked already
            fnSelector.verifyState(_now256() > stake.lockedUntil, i * 3);
            // checks if unstaking value is valid
            fnSelector.verifyNonZeroInput(_value, 1);
            // stake structure may get deleted, so we save isYield flag to be able to use it
            // we also save stakeValue for gas savings
            (uint120 stakeValue, bool isYield) = (stake.value, stake.isYield);
            fnSelector.verifyState(isYield == _unstakingYield, i * 3 + 1);
            fnSelector.verifyState(stakeValue >= _value, i * 3 + 2);

            // store stake weight
            uint256 previousWeight = stake.weight();
            // value used to save new weight after updates in storage
            uint256 newWeight;

            // update the stake, or delete it if its depleted
            if (stakeValue - _value == 0) {
                // deletes stake struct, no need to save new weight because it stays 0
                delete user.stakes[_stakeId];
            } else {
                stake.value -= (_value).toUint120();
                // saves new weight to memory
                newWeight = stake.weight();
            }

            weightToRemove += previousWeight - newWeight;
            valueToUnstake += _value;
        }

        user.totalWeight -= (weightToRemove).toUint248();

        // gas savings
        uint256 userTotalWeight = (user.totalWeight + v1WeightToAdd);

        // resets all rewards after migration
        user.subYieldRewards = userTotalWeight.weightToReward(yieldRewardsPerWeight);
        user.subVaultRewards = userTotalWeight.weightToReward(vaultRewardsPerWeight);

        // update global variable
        globalWeight -= weightToRemove;
        // update reserve count
        poolTokenReserve -= valueToUnstake;

        // if the stake was created by the pool itself as a yield reward
        if (_unstakingYield) {
            // mint the yield via the factory
            _factory.mintYieldTo(msg.sender, valueToUnstake, false);
        } else {
            // otherwise just return tokens back to holder
            IERC20Upgradeable(poolToken).safeTransfer(msg.sender, valueToUnstake);
        }

        emit LogUnstakeLockedMultiple(msg.sender, valueToUnstake, _unstakingYield);
    }

    /**
     * @dev Used internally, mostly by children implementations, see `sync()`.
     *
     * @dev Updates smart contract state (`yieldRewardsPerWeight`, `lastYieldDistribution`),
     *      updates factory state via `updateILVPerSecond`
     */
    function _sync() internal virtual {
        // gas savings
        IFactory factory_ = _factory;
        // update ILV per second value in factory if required
        if (factory_.shouldUpdateRatio()) {
            factory_.updateILVPerSecond();
        }

        // check bound conditions and if these are not met -
        // exit silently, without emitting an event
        uint256 endTime = factory_.endTime();
        if (lastYieldDistribution >= endTime) {
            return;
        }
        if (_now256() <= lastYieldDistribution) {
            return;
        }
        // reads total weight staked in v1
        uint256 v1GlobalWeight = ICorePoolV1(corePoolV1).usersLockingWeight();
        // if locking weight is zero - update only `lastYieldDistribution` and exit
        if (globalWeight == 0 && v1GlobalWeight == 0) {
            lastYieldDistribution = (_now256()).toUint64();
            return;
        }

        // to calculate the reward we need to know how many seconds passed, and reward per second
        uint256 currentTimestamp = _now256() > endTime ? endTime : _now256();
        uint256 secondsPassed = currentTimestamp - lastYieldDistribution;
        uint256 ilvPerSecond = factory_.ilvPerSecond();

        // calculate the reward
        uint256 ilvReward = (secondsPassed * ilvPerSecond * weight) / factory_.totalWeight();

        // update rewards per weight and `lastYieldDistribution`
        yieldRewardsPerWeight += ilvReward.rewardPerWeight((globalWeight + v1GlobalWeight));
        lastYieldDistribution = (currentTimestamp).toUint64();

        // emit an event
        emit LogSync(msg.sender, yieldRewardsPerWeight, lastYieldDistribution);
    }

    /**
     * @dev Used internally, mostly by children implementations.
     * @dev Executed before staking, unstaking and claiming the rewards.
     * @dev updates user.pendingYield and user.pendingRevDis.
     * @dev When timing conditions are not met (executed too frequently, or after factory
     *      end block), function doesn't throw and exits silently.
     *
     * @param _staker an address which receives the reward (which has staked some tokens earlier)
     * @param _v1WeightToAdd weight value in v1 protocol to add to calculations
     * @param _subYieldRewards parameter passed down to `_pendingRewards()`
     * @param _subVaultRewards parameter passed down to `_pendingRewards()`
     *
     * @return pendingYield the yield rewards calculated and saved to the user struct
     * @return pendingRevDis the revenue distribution reward calculated and
     *         saved to the user struct
     */
    function _processRewards(
        address _staker,
        uint256 _v1WeightToAdd,
        uint256 _subYieldRewards,
        uint256 _subVaultRewards
    ) internal virtual returns (uint256 pendingYield, uint256 pendingRevDis) {
        // calculate pending yield rewards, this value will be returned
        (pendingYield, pendingRevDis) = _pendingRewards(_staker, _v1WeightToAdd, _subYieldRewards, _subVaultRewards);

        // if pending yield is zero - just return silently
        if (pendingYield == 0 && pendingRevDis == 0) return (0, 0);

        // get link to a user data structure, we will write into it later
        User storage user = users[_staker];

        user.pendingYield += pendingYield.toUint128();
        user.pendingRevDis += pendingRevDis.toUint128();

        // emit an event
        emit LogProcessRewards(msg.sender, _staker, pendingYield, pendingRevDis);
    }

    /**
     * @dev claims all pendingYield from _staker using ILV or sILV.
     *
     * @notice sILV is minted straight away to _staker wallet, ILV is created as
     *         a new stake and locked for Stake.MAX_STAKE_PERIOD.
     *
     * @param _staker user address
     * @param _useSILV whether the user wants to claim ILV or sILV
     */
    function _claimYieldRewards(address _staker, bool _useSILV) internal {
        // get link to a user data structure, we will write into it later
        User storage user = users[_staker];
        // uses v1 weight values for rewards calculations
        (uint256 v1WeightToAdd, uint256 subYieldRewards, uint256 subVaultRewards) = _useV1Weight(msg.sender);
        if (user.totalWeight > 0 || v1WeightToAdd > 0) {
            // update user state
            _processRewards(_staker, v1WeightToAdd, subYieldRewards, subVaultRewards);
        }

        // check pending yield rewards to claim and save to memory
        uint256 pendingYieldToClaim = uint256(user.pendingYield);

        // if pending yield is zero - just return silently
        if (pendingYieldToClaim == 0) return;

        // clears user pending yield
        user.pendingYield = 0;

        // if sILV is requested
        if (_useSILV) {
            // - mint sILV
            _factory.mintYieldTo(_staker, pendingYieldToClaim, true);
        } else if (poolToken == _ilv) {
            // calculate pending yield weight,
            // 2e6 is the bonus weight when staking for 1 year
            uint256 stakeWeight = pendingYieldToClaim * Stake.YIELD_STAKE_WEIGHT_MULTIPLIER;

            // if the pool is ILV Pool - create new ILV stake
            // and save it - push it into stakes array
            Stake.Data memory newStake = Stake.Data({
                value: (pendingYieldToClaim).toUint120(),
                lockedFrom: (_now256()).toUint64(),
                lockedUntil: (_now256() + Stake.MAX_STAKE_PERIOD).toUint64(), // staking yield for 1 year
                isYield: true
            });

            user.stakes.push(newStake);
            user.totalWeight += (stakeWeight).toUint248();

            // update global variable
            globalWeight += stakeWeight;
            // update reserve count
            poolTokenReserve += pendingYieldToClaim;
        } else {
            // for other pools - stake as pool
            address ilvPool = _factory.getPoolAddress(_ilv);
            IILVPool(ilvPool).stakeAsPool(_staker, pendingYieldToClaim);
        }

        // gas savings
        uint256 userTotalWeight = (user.totalWeight + v1WeightToAdd);

        // subYieldRewards and subVaultRewards needs to be updated on every `_processRewards` call
        user.subYieldRewards = userTotalWeight.weightToReward(yieldRewardsPerWeight);
        user.subVaultRewards = userTotalWeight.weightToReward(vaultRewardsPerWeight);

        // emit an event
        emit LogClaimYieldRewards(msg.sender, _staker, _useSILV, (user.stakes.length - 1), pendingYieldToClaim);
    }

    /**
     * @dev Claims all pendingRevDis from _staker using ILV.
     * @dev ILV is sent straight away to _staker address.
     *
     * @param _staker user address
     */
    function _claimVaultRewards(address _staker) internal {
        // get link to a user data structure, we will write into it later
        User storage user = users[_staker];
        // uses v1 weight values for rewards calculations
        (uint256 v1WeightToAdd, uint256 subYieldRewards, uint256 subVaultRewards) = _useV1Weight(msg.sender);
        if (user.totalWeight > 0 || v1WeightToAdd > 0) {
            // update user state
            _processRewards(_staker, v1WeightToAdd, subYieldRewards, subVaultRewards);
        }

        // check pending yield rewards to claim and save to memory
        uint256 pendingRevDis = uint256(user.pendingRevDis);

        // if pending yield is zero - just return silently
        if (pendingRevDis == 0) return;

        // clears user pending revenue distribution
        user.pendingRevDis = 0;

        // subYieldRewards and subVaultRewards needs to be updated on every `_processRewards` call
        user.subVaultRewards = uint256(user.totalWeight).weightToReward(vaultRewardsPerWeight);

        IERC20Upgradeable(_ilv).safeTransfer(_staker, pendingRevDis);

        // emit an event
        emit LogClaimVaultRewards(msg.sender, _staker, pendingRevDis);
    }

    /**
     * @dev Calls CorePoolV1 contract, gets v1 stake ids weight and returns.
     * @dev Used by `_pendingRewards()` to calculate yield and revenue distribution
     *      rewards taking v1 weights into account.
     *
     * @notice If v1 weights have changed since last call, we use latest v1 weight for
     *         yield and revenue distribution rewards calculations, and recalculate
     *         user sub rewards values in order to have correct rewards estimations.
     *
     * @param _staker user address passed
     *
     * @return totalV1Weight uint256 value of v1StakesIds weights
     * @return subYieldRewards uint256 value to use in yield calculations accounting
     *          v1 weights and its possible changes
     * @return subVaultRewards uint256 value to use in revenue distribution
     *          calculations accounting v1 weights and its possible changes
     */
    function _useV1Weight(address _staker)
        internal
        returns (
            uint256 totalV1Weight,
            uint256 subYieldRewards,
            uint256 subVaultRewards
        )
    {
        User storage user = users[_staker];

        uint256 v1StakesLength = user.v1IdsLength;

        uint256 previousTotalV1Weight;

        // checks if user has any migrated stake from v1
        if (v1StakesLength > 0) {
            // loops through v1StakesIds and adds v1 weight with V1_WEIGHT_BONUS
            for (uint256 i = 0; i < v1StakesLength; i++) {
                // saves v1 stake id to memory
                uint256 stakeId = user.v1StakesIds[i];
                (, uint256 _weight, , , ) = ICorePoolV1(corePoolV1).getDeposit(_staker, stakeId);

                uint256 storedWeight = v1StakesWeights[_staker][stakeId];

                previousTotalV1Weight += storedWeight;
                totalV1Weight += _weight <= storedWeight ? _weight : storedWeight;

                // if _weight has updated in v1 to a lower value, we also update
                // stored weight in v2 for next calculations
                if (storedWeight > _weight) {
                    // if deposit has been completely unstaked in v1, set stake id weight to 1
                    // so we can keep track that it has been already migrated.
                    // otherwise just update value to _weight
                    v1StakesWeights[_staker][stakeId] = _weight == 0 ? 1 : _weight;
                }
            }
        }

        uint256 subYieldRewardsStored = user.subYieldRewards;
        uint256 subVaultRewardsStored = user.subVaultRewards;

        if (previousTotalV1Weight != totalV1Weight) {
            uint256 totalWeightStored = user.totalWeight;

            // gets subYieldRewards value to be used for yield calculations
            // during execution
            subYieldRewards = _getSubRewardsValue(
                subYieldRewardsStored,
                totalWeightStored,
                totalV1Weight,
                previousTotalV1Weight
            );
            // gets subVaultRewards value to be used for revenue distribution
            // calculations during execution
            subVaultRewards = _getSubRewardsValue(
                subVaultRewardsStored,
                totalWeightStored,
                totalV1Weight,
                previousTotalV1Weight
            );
        } else {
            subYieldRewards = subYieldRewardsStored;
            subVaultRewards = subVaultRewardsStored;
        }
    }

    /**
     * @dev Recalculates subYieldRewards or subVaultRewards using most recent
     *      _totalV1Weight, by getting previous `yieldRewardsPerWeight` used in
     *      last subYieldRewards or subVaultRewards update (through `_previousTotalV1Weight`)
     *      and returns equivalent value using most recent v1 weight.
     *
     * @dev This function is very important in order to keep calculations correct even
     *      after an user unstakes in v1.
     *
     * @dev If an user in v1 unstakes before claiming yield in v2, it will be considered
     *      as if the user has been accumulating yield and revenue distributions
     *      with most recent weight since the last user.subYieldRewards and
     *      user.subVaultRewards update.
     * @dev v1 stake token amount of a given stakeId can never increase in v1 contracts.
     *         this way we are safe of attacks by adding more tokens in v1 and having
     *         a higher accumulation of yield and revenue distributions
     *
     */
    function _getSubRewardsValue(
        uint256 _subRewardsStored,
        uint256 _totalWeightStored,
        uint256 _totalV1Weight,
        uint256 _previousTotalV1Weight
    ) internal pure returns (uint256 subRewards) {
        subRewards =
            (((_subRewardsStored * Stake.REWARD_PER_WEIGHT_MULTIPLIER) /
                (_totalWeightStored + _previousTotalV1Weight)) * (_totalWeightStored + _totalV1Weight)) /
            Stake.REWARD_PER_WEIGHT_MULTIPLIER;
    }

    /// @dev Checks if pool is paused
    function _requireNotPaused() internal view {
        require(!paused());
    }

    /**
     * @dev See UUPSUpgradeable `_authorizeUpgrade()`.
     * @dev Just checks if `msg.sender` == `factory.owner()` i.e eDAO multisig address.
     * @dev eDAO multisig is responsible by handling upgrades and executing other
     *      admin actions approved by the Council.
     */
    function _authorizeUpgrade(address) internal view override {
        // checks caller is factory.owner()
        _requireIsFactoryController();
    }
}<|MERGE_RESOLUTION|>--- conflicted
+++ resolved
@@ -234,10 +234,7 @@
      * @param previousRevDis pending revenue distribution of `from` before moving to a new address
      * @param newRevDis pending revenue distribution of `to` after moving to a new address
      */
-<<<<<<< HEAD
-    event LogMoveFundsFromWallet(address indexed from, address indexed to);
-=======
-    event LogMigrateUser(
+    event LogMoveFundsFromWallet(
         address indexed from,
         address indexed to,
         uint248 previousTotalWeight,
@@ -247,7 +244,6 @@
         uint128 previousRevDis,
         uint128 newRevDis
     );
->>>>>>> 7eb1a82f
 
     /**
      * @dev Fired in `receiveVaultRewards()`.
@@ -546,10 +542,7 @@
         previousUser.subYieldRewards = v1WeightToAdd.weightToReward(yieldRewardsPerWeight);
         previousUser.subVaultRewards = v1WeightToAdd.weightToReward(vaultRewardsPerWeight);
 
-<<<<<<< HEAD
-        emit LogMoveFundsFromWallet(msg.sender, _to);
-=======
-        emit LogMigrateUser(
+        emit LogMoveFundsFromWallet(
             msg.sender,
             _to,
             previousTotalWeight,
@@ -559,7 +552,6 @@
             previousRevDis,
             newUser.pendingRevDis
         );
->>>>>>> 7eb1a82f
     }
 
     /**
