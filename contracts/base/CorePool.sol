--- conflicted
+++ resolved
@@ -26,11 +26,8 @@
 {
     using SafeERC20 for IERC20;
     using Stake for Stake.Data;
-<<<<<<< HEAD
+    using Errors for bytes4;
     using Stake for uint256;
-=======
-    using Errors for bytes4;
->>>>>>> 5ede15f4
 
     /// @dev Data structure representing token holder using a pool
     struct User {
