--- conflicted
+++ resolved
@@ -8,10 +8,7 @@
 import { FactoryControlled } from "./base/FactoryControlled.sol";
 import { SafeERC20Upgradeable } from "@openzeppelin/contracts-upgradeable/token/ERC20/utils/SafeERC20Upgradeable.sol";
 import { ErrorHandler } from "./libraries/ErrorHandler.sol";
-<<<<<<< HEAD
-=======
 import { SafeCast } from "./libraries/SafeCast.sol";
->>>>>>> 8a58c873
 import { IERC20Upgradeable } from "@openzeppelin/contracts-upgradeable/token/ERC20/IERC20Upgradeable.sol";
 import { IILVPool } from "./interfaces/IILVPool.sol";
 import { IFactory } from "./interfaces/IFactory.sol";
@@ -33,10 +30,7 @@
 contract FlashPool is UUPSUpgradeable, FactoryControlled, ReentrancyGuardUpgradeable, PausableUpgradeable, Timestamp {
     using SafeERC20Upgradeable for IERC20Upgradeable;
     using ErrorHandler for bytes4;
-<<<<<<< HEAD
-=======
     using SafeCast for uint256;
->>>>>>> 8a58c873
 
     struct User {
         /// @dev Total staked amount
@@ -300,22 +294,12 @@
      *
      * @param _to new user address
      */
-<<<<<<< HEAD
-    function migrateUser(address _to) external updatePool {
-        bytes4 fnSelector = this.migrateUser.selector;
+    function moveFundsFromWallet(address _to) external updatePool whenNotPaused {
+        bytes4 fnSelector = this.moveFundsFromWallet.selector;
         fnSelector.verifyNonZeroInput(uint160(_to), 0);
 
         User storage newUser = users[_to];
-        fnSelector.verifyState(newUser.balance == 0 && newUser.pendingYield == 0, 1);
-=======
-    function moveFundsFromWallet(address _to) external updatePool whenNotPaused {
-        require(_to != address(0), "invalid _to");
-        User storage newUser = users[_to];
-        require(
-            newUser.balance == 0 && newUser.pendingYield == 0 && newUser.subYieldRewards == 0,
-            "invalid user, already exists"
-        );
->>>>>>> 8a58c873
+        fnSelector.verifyState(newUser.balance == 0 && newUser.pendingYield == 0 && newUser.subYieldRewards == 0, 1);
 
         User storage previousUser = users[msg.sender];
         uint128 balance = previousUser.balance;
@@ -367,14 +351,9 @@
      * @param _useSILV whether it should claim pendingYield as ILV or sILV
      */
     function claimYieldRewardsFromRouter(address _staker, bool _useSILV) external updatePool whenNotPaused {
-<<<<<<< HEAD
         bytes4 fnSelector = this.claimYieldRewardsFromRouter.selector;
-        bool poolIsValid = address(IFactory(factory).pools(ilv)) == msg.sender;
+        bool poolIsValid = address(IFactory(_factory).pools(_ilv)) == msg.sender;
         fnSelector.verifyState(poolIsValid, 0);
-=======
-        bool poolIsValid = address(IFactory(_factory).pools(_ilv)) == msg.sender;
-        require(poolIsValid, "invalid caller");
->>>>>>> 8a58c873
 
         _claimYieldRewards(_staker, _useSILV);
     }
@@ -388,14 +367,9 @@
      * @param _weight new weight to set for the pool
      */
     function setWeight(uint32 _weight) external {
-<<<<<<< HEAD
         bytes4 fnSelector = this.setWeight.selector;
         // verify function is executed by the factory
-        fnSelector.verifyState(msg.sender == address(factory), 0);
-=======
-        // verify function is executed by the _factory
-        require(msg.sender == address(_factory), "access denied");
->>>>>>> 8a58c873
+        fnSelector.verifyState(msg.sender == address(_factory), 0);
 
         // set the new weight value
         weight = _weight;
